--- conflicted
+++ resolved
@@ -10,12 +10,8 @@
 
 #[tokio::main]
 async fn main() {
-<<<<<<< HEAD
     let iota = Client::build() // Crate a client instance builder
         .with_node_sync_disabled()
-=======
-    let iota = Client::builder() // Crate a client instance builder
->>>>>>> f1f5a4d7
         .with_node("http://0.0.0.0:14265") // Insert the node here
         .unwrap()
         .finish()
