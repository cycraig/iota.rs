--- conflicted
+++ resolved
@@ -5,14 +5,9 @@
 edition = "2018"
 
 [dev-dependencies]
-<<<<<<< HEAD
-tokio = { version = "1.0", features = ["full"] }
-iota-core = { path = "../iota-core", features= ["storage"]}
-=======
 tokio = { version = "1.1", features = ["full"] }
 # add `, features = ["mqtt"]` for the mqtt example
 iota-core = { path = "../iota-core" }
->>>>>>> 7f9f9459
 hex = "0.4.2"
 dotenv = "0.15.0"
 
@@ -69,14 +64,13 @@
 path = "txspam.rs"
 
 [[example]]
-<<<<<<< HEAD
 name = "storage"
 path = "storage.rs"
-=======
+
+[[example]]
 name = "peers"
 path = "peers.rs"
 
 [[example]]
 name = "message_time"
-path = "message_time.rs"
->>>>>>> 7f9f9459
+path = "message_time.rs"