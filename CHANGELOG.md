--- conflicted
+++ resolved
@@ -24,18 +24,11 @@
 ### Added
 
 - Add `SingleThreadedMiner`, `SingleThreadedMinerBuilder` for Wasm;
-<<<<<<< HEAD
-
-### Changed
-
-- Use NativeTokensBuilder::finish_vec to lift some unnecessary 64 Native Tokens limits;
-=======
 - Add `snapshot_path: Option<&Path>` parameters to `StrongholdAdapter::write_stronghold_snapshot`;
 
 ### Changed
 
 - Use `NativeTokensBuilder::finish_vec` to lift some unnecessary 64 Native Tokens limits;
->>>>>>> 4c18f091
 - Change `Client::get_pow_provider()` to return `SingleThreadedMiner` on Wasm, otherwise `ClientMiner`, to fix `promote`, `reattach`, and `retry_until_included` for Wasm;
 - Change `ClientMinerBuilder::default()` to match `new()` and default `local_pow` to `true`;
 - Rename `finish_pow` to `finish_multi_threaded_pow`;
