// Copyright 2021 IOTA Stiftung
// SPDX-License-Identifier: Apache-2.0

use crate::{parse_response, Client, Error, Result};

use bee_message::prelude::{Address, TransactionId, UTXOInput};

use bee_rest_api::handlers::{balance_ed25519::BalanceForAddressResponse, outputs_ed25519::OutputsForAddressResponse};

use std::convert::TryInto;

/// Builder of GET /api/v1/address/{address} endpoint
pub struct GetAddressBuilder<'a> {
    client: &'a Client,
}

impl<'a> GetAddressBuilder<'a> {
    /// Create GET /api/v1/address/{address} endpoint builder
    pub fn new(client: &'a Client) -> Self {
        Self { client }
    }

    /// Consume the builder and get the balance of a given Bech32 encoded address.
    /// If count equals maxResults, then there might be more outputs available but those were skipped for performance
    /// reasons. User should sweep the address to reduce the amount of outputs.
<<<<<<< HEAD
    pub async fn balance(self, address: &Address) -> Result<u64> {
=======
    pub async fn balance(self, address: &Bech32Address) -> Result<BalanceForAddressResponse> {
>>>>>>> 56e92725
        let mut url = self.client.get_node()?;
        url.set_path(&format!(
            "api/v1/addresses/{}",
            address.to_bech32(&self.client.get_network_info().bech32_hrp)
        ));
        let resp = reqwest::get(url).await?;

        #[derive(Debug, Serialize, Deserialize)]
        struct BalanceWrapper {
            data: BalanceForAddressResponse,
        }
        parse_response!(resp, 200 => {
            let r = resp.json::<BalanceWrapper>().await?;
            Ok(r.data)
        })
    }

    /// Consume the builder and get all outputs that use a given address.
    /// If count equals maxResults, then there might be more outputs available but those were skipped for performance
    /// reasons. User should sweep the address to reduce the amount of outputs.
    pub async fn outputs(self, address: &Address) -> Result<Box<[UTXOInput]>> {
        let mut url = self.client.get_node()?;
        url.set_path(&format!(
            "api/v1/addresses/{}/outputs",
            address.to_bech32(&self.client.get_network_info().bech32_hrp)
        ));
        let resp = reqwest::get(url).await?;

        #[derive(Debug, Serialize, Deserialize)]
        struct OutputWrapper {
            data: OutputsForAddressResponse,
        }
        parse_response!(resp, 200 => {
            let r = resp.json::<OutputWrapper>().await?.data;
            r.output_ids.iter()
                .map(|s| {
                    let mut transaction_id = [0u8; 32];
                    hex::decode_to_slice(&s[..64], &mut transaction_id)?;
                    let index = u16::from_le_bytes(
                        hex::decode(&s[64..]).map_err(|_| Error::InvalidParameter("index".to_string()))?[..]
                            .try_into()
                            .map_err(|_| Error::InvalidParameter("index".to_string()))?,
                    );
                    Ok(UTXOInput::new(TransactionId::new(transaction_id), index)?)
                })
                .collect::<Result<Box<[UTXOInput]>>>()
        })
    }
}<|MERGE_RESOLUTION|>--- conflicted
+++ resolved
@@ -23,11 +23,7 @@
     /// Consume the builder and get the balance of a given Bech32 encoded address.
     /// If count equals maxResults, then there might be more outputs available but those were skipped for performance
     /// reasons. User should sweep the address to reduce the amount of outputs.
-<<<<<<< HEAD
-    pub async fn balance(self, address: &Address) -> Result<u64> {
-=======
-    pub async fn balance(self, address: &Bech32Address) -> Result<BalanceForAddressResponse> {
->>>>>>> 56e92725
+    pub async fn balance(self, address: &Address) -> Result<BalanceForAddressResponse> {
         let mut url = self.client.get_node()?;
         url.set_path(&format!(
             "api/v1/addresses/{}",
