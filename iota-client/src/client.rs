// Copyright 2021 IOTA Stiftung
// SPDX-License-Identifier: Apache-2.0

//! The Client module to connect through HORNET or Bee with API usages
use crate::{
    api::*,
    builder::{ClientBuilder, NetworkInfo, GET_API_TIMEOUT},
    error::*,
    node::*,
};
<<<<<<< HEAD

use bee_message::prelude::{Address, Message, MessageBuilder, MessageId, UTXOInput};
=======
use bee_common::packable::Packable;
use bee_message::prelude::{
    Address, Bech32Address, Message, MessageBuilder, MessageId, Parents, TransactionId, UTXOInput,
};
>>>>>>> 6c1cd05b
use bee_pow::providers::{MinerBuilder, Provider as PowProvider, ProviderBuilder as PowProviderBuilder};
use bee_rest_api::types::{
    dtos::{MessageDto, PeerDto, ReceiptDto},
    responses::{
        BalanceForAddressResponse, InfoResponse as NodeInfo, MilestoneResponse as MilestoneResponseDto,
        MilestoneUtxoChangesResponse as MilestoneUTXOChanges, OutputResponse, ReceiptsResponse, TipsResponse,
        TreasuryResponse,
    },
};
use crypto::{
    hashes::{blake2b::Blake2b256, Digest},
    keys::slip10::Seed,
};
use serde::de::DeserializeOwned;
use serde_json::Value;

#[cfg(feature = "mqtt")]
use rumqttc::AsyncClient as MqttClient;
use tokio::{
    runtime::Runtime,
    sync::{
        broadcast::{Receiver, Sender},
        watch::{Receiver as WatchReceiver, Sender as WatchSender},
        RwLock,
    },
    time::{sleep, Duration as TokioDuration},
};
#[cfg(all(feature = "sync", not(feature = "async")))]
use ureq::{Agent, AgentBuilder};
use url::Url;

use std::{
    collections::{HashMap, HashSet},
    convert::{TryFrom, TryInto},
    hash::Hash,
    str::FromStr,
    sync::{atomic::AtomicBool, Arc},
    time::Duration,
};

#[derive(Debug, Serialize)]
/// Milestone data.
pub struct MilestoneResponse {
    /// Milestone index.
    pub index: u32,
    /// Milestone message id.
    pub message_id: MessageId,
    /// Milestone timestamp.
    pub timestamp: u64,
}

#[cfg(feature = "mqtt")]
type TopicHandler = Box<dyn Fn(&TopicEvent) + Send + Sync>;
#[cfg(feature = "mqtt")]
pub(crate) type TopicHandlerMap = HashMap<Topic, Vec<Arc<TopicHandler>>>;

/// An event from a MQTT topic.
#[cfg(feature = "mqtt")]
#[derive(Debug, Clone, serde::Serialize)]
pub struct TopicEvent {
    /// the MQTT topic.
    pub topic: String,
    /// The MQTT event payload.
    pub payload: String,
}

/// Mqtt events.
#[cfg(feature = "mqtt")]
#[derive(Debug, Clone, PartialEq, Eq)]
pub enum MqttEvent {
    /// Client was connected.
    Connected,
    /// Client was disconnected.
    Disconnected,
}

/// The MQTT broker options.
#[cfg(feature = "mqtt")]
#[derive(Debug, Clone, serde::Deserialize)]
pub struct BrokerOptions {
    #[serde(default = "default_broker_automatic_disconnect", rename = "automaticDisconnect")]
    pub(crate) automatic_disconnect: bool,
    #[serde(default = "default_broker_timeout")]
    pub(crate) timeout: Duration,
    #[serde(rename = "maxReconnectionAttempts", default)]
    pub(crate) max_reconnection_attempts: usize,
}

#[cfg(feature = "mqtt")]
fn default_broker_automatic_disconnect() -> bool {
    true
}

#[cfg(feature = "mqtt")]
fn default_broker_timeout() -> Duration {
    Duration::from_secs(30)
}

#[cfg(feature = "mqtt")]
fn default_max_reconnection_attempts() -> usize {
    3
}

#[cfg(feature = "mqtt")]
impl Default for BrokerOptions {
    fn default() -> Self {
        Self {
            automatic_disconnect: default_broker_automatic_disconnect(),
            timeout: default_broker_timeout(),
            max_reconnection_attempts: default_max_reconnection_attempts(),
        }
    }
}

#[cfg(feature = "mqtt")]
impl BrokerOptions {
    /// Creates the default broker options.
    pub fn new() -> Self {
        Default::default()
    }

    /// Whether the MQTT broker should be automatically disconnected when all topics are unsubscribed or not.
    pub fn automatic_disconnect(mut self, automatic_disconnect: bool) -> Self {
        self.automatic_disconnect = automatic_disconnect;
        self
    }

    /// Sets the timeout used for the MQTT operations.
    pub fn timeout(mut self, timeout: Duration) -> Self {
        self.timeout = timeout;
        self
    }

    /// Sets the maximum number of reconnection attempts.
    pub fn max_reconnection_attempts(mut self, max_reconnection_attempts: usize) -> Self {
        self.max_reconnection_attempts = max_reconnection_attempts;
        self
    }
}

/// The miner builder.
#[derive(Default)]
pub struct ClientMinerBuilder {
    local_pow: bool,
}

impl ClientMinerBuilder {
    /// Sets the local PoW config
    pub fn with_local_pow(mut self, value: bool) -> Self {
        self.local_pow = value;
        self
    }
}

impl PowProviderBuilder for ClientMinerBuilder {
    type Provider = ClientMiner;

    fn new() -> Self {
        Self::default()
    }

    fn finish(self) -> ClientMiner {
        ClientMiner {
            local_pow: self.local_pow,
        }
    }
}

/// The miner used for PoW
pub struct ClientMiner {
    local_pow: bool,
}

impl PowProvider for ClientMiner {
    type Builder = ClientMinerBuilder;
    type Error = crate::Error;

    fn nonce(
        &self,
        bytes: &[u8],
        target_score: f64,
        done: Option<Arc<AtomicBool>>,
    ) -> std::result::Result<u64, Self::Error> {
        if self.local_pow {
            MinerBuilder::new()
                .with_num_workers(num_cpus::get())
                .finish()
                .nonce(bytes, target_score, done)
                .map_err(|e| crate::Error::Pow(e.to_string()))
        } else {
            Ok(0)
        }
    }
}

/// Each of the node APIs the client uses.
#[derive(Eq, PartialEq, Hash)]
pub enum Api {
    /// `get_health` API
    GetHealth,
    /// `get_info`API
    GetInfo,
    /// `get_peers`API
    GetPeers,
    /// `get_tips` API
    GetTips,
    /// `post_message` API
    PostMessage,
    /// `post_message` API with remote pow
    PostMessageWithRemotePow,
    /// `get_output` API
    GetOutput,
    /// `get_milestone` API
    GetMilestone,
    /// `get_message` API
    GetMessage,
    /// `get_balance` API
    GetBalance,
}

impl FromStr for Api {
    type Err = String;

    fn from_str(s: &str) -> std::result::Result<Self, Self::Err> {
        let t = match s {
            "GetHealth" => Self::GetHealth,
            "GetInfo" => Self::GetInfo,
            "GetPeers" => Self::GetPeers,
            "GetTips" => Self::GetTips,
            "PostMessage" => Self::PostMessage,
            "PostMessageWithRemotePow" => Self::PostMessageWithRemotePow,
            "GetOutput" => Self::GetOutput,
            "GetMilestone" => Self::GetMilestone,
            "GetMessage" => Self::GetMessage,
            "GetBalance" => Self::GetBalance,
            _ => return Err(format!("unknown api kind `{}`", s)),
        };
        Ok(t)
    }
}

#[cfg(all(feature = "sync", not(feature = "async")))]
pub(crate) struct Response(ureq::Response);

#[cfg(all(feature = "sync", not(feature = "async")))]
impl From<ureq::Response> for Response {
    fn from(response: ureq::Response) -> Self {
        Self(response)
    }
}

#[cfg(all(feature = "sync", not(feature = "async")))]
impl Response {
    pub(crate) fn status(&self) -> u16 {
        self.0.status()
    }

    pub(crate) async fn json<T: DeserializeOwned>(self) -> Result<T> {
        self.0.into_json().map_err(Into::into)
    }

    pub(crate) async fn text(self) -> Result<String> {
        self.0.into_string().map_err(Into::into)
    }
}

#[cfg(feature = "async")]
pub(crate) struct Response(reqwest::Response);

#[cfg(feature = "async")]
impl Response {
    pub(crate) fn status(&self) -> u16 {
        self.0.status().as_u16()
    }

    pub(crate) async fn json<T: DeserializeOwned>(self) -> Result<T> {
        self.0.json().await.map_err(Into::into)
    }

    pub(crate) async fn text(self) -> Result<String> {
        self.0.text().await.map_err(Into::into)
    }
}

#[cfg(feature = "async")]
pub(crate) struct HttpClient {
    client: reqwest::Client,
}

#[cfg(all(feature = "sync", not(feature = "async")))]
pub(crate) struct HttpClient;

#[cfg(feature = "async")]
impl HttpClient {
    pub(crate) fn new() -> Self {
        Self {
            client: reqwest::Client::new(),
        }
    }

    async fn parse_response(response: reqwest::Response) -> Result<Response> {
        let status = response.status();
        if status.is_success() {
            Ok(Response(response))
        } else {
            Err(Error::ResponseError(status.as_u16(), response.text().await?))
        }
    }

    pub(crate) async fn get(&self, url: &str, timeout: Duration) -> Result<Response> {
        Self::parse_response(self.client.get(url).timeout(timeout).send().await?).await
    }

    pub(crate) async fn post_bytes(&self, url: &str, timeout: Duration, body: &[u8]) -> Result<Response> {
        Self::parse_response(
            self.client
                .post(url)
                .timeout(timeout)
                .body(body.to_vec())
                .send()
                .await?,
        )
        .await
    }

    pub(crate) async fn post_json(&self, url: &str, timeout: Duration, json: Value) -> Result<Response> {
        Self::parse_response(self.client.post(url).timeout(timeout).json(&json).send().await?).await
    }
}

#[cfg(all(feature = "sync", not(feature = "async")))]
impl HttpClient {
    pub(crate) fn new() -> Self {
        Self {}
    }

    pub(crate) async fn get(&self, url: &str, timeout: Duration) -> Result<Response> {
        Ok(Self::get_ureq_agent(timeout).get(url).call()?.into())
    }

    pub(crate) async fn post_bytes(&self, url: &str, timeout: Duration, body: &[u8]) -> Result<Response> {
        Ok(Self::get_ureq_agent(timeout).post(url).send_bytes(body)?.into())
    }

    pub(crate) async fn post_json(&self, url: &str, timeout: Duration, json: Value) -> Result<Response> {
        Ok(Self::get_ureq_agent(timeout).post(url).send_json(json)?.into())
    }

    fn get_ureq_agent(timeout: Duration) -> Agent {
        AgentBuilder::new().timeout_read(timeout).timeout_write(timeout).build()
    }
}

/// An instance of the client using HORNET or Bee URI
pub struct Client {
    #[allow(dead_code)]
    pub(crate) runtime: Option<Runtime>,
    /// Node pool.
    pub(crate) nodes: HashSet<Url>,
    /// Node pool of synced IOTA nodes
    pub(crate) sync: Arc<RwLock<HashSet<Url>>>,
    /// Flag to stop the node syncing
    pub(crate) sync_kill_sender: Option<Arc<Sender<()>>>,
    /// A MQTT client to subscribe/unsubscribe to topics.
    #[cfg(feature = "mqtt")]
    pub(crate) mqtt_client: Option<MqttClient>,
    #[cfg(feature = "mqtt")]
    pub(crate) mqtt_topic_handlers: Arc<RwLock<TopicHandlerMap>>,
    #[cfg(feature = "mqtt")]
    pub(crate) broker_options: BrokerOptions,
    #[cfg(feature = "mqtt")]
    pub(crate) mqtt_event_channel: (Arc<WatchSender<MqttEvent>>, WatchReceiver<MqttEvent>),
    pub(crate) network_info: Arc<RwLock<NetworkInfo>>,
    /// HTTP request timeout.
    pub(crate) request_timeout: Duration,
    /// HTTP request timeout for each API call.
    pub(crate) api_timeout: HashMap<Api, Duration>,
    /// HTTP client.
    pub(crate) http_client: HttpClient,
}

impl std::fmt::Debug for Client {
    fn fmt(&self, f: &mut std::fmt::Formatter<'_>) -> std::fmt::Result {
        let mut d = f.debug_struct("Client");
        d.field("sync", &self.sync);
        #[cfg(feature = "mqtt")]
        d.field("broker_options", &self.broker_options);
        d.field("network_info", &self.network_info).finish()
    }
}

impl Drop for Client {
    /// Gracefully shutdown the `Client`
    fn drop(&mut self) {
        if let Some(sender) = self.sync_kill_sender.take() {
            sender.send(()).expect("failed to stop syncing process");
        }

        if let Some(runtime) = self.runtime.take() {
            runtime.shutdown_background();
        }

        #[cfg(feature = "mqtt")]
        if let Some(mqtt_client) = self.mqtt_client.take() {
            std::thread::spawn(move || {
                // ignore errors in case the event loop was already dropped
                // .cancel() finishes the event loop right away
                let _ = crate::async_runtime::block_on(mqtt_client.cancel());
            })
            .join()
            .unwrap();
        }
    }
}

impl Client {
    /// Create the builder to instntiate the IOTA Client.
    pub fn builder() -> ClientBuilder {
        ClientBuilder::new()
    }

    /// Sync the node lists per node_sync_interval milliseconds
    pub(crate) fn start_sync_process(
        runtime: &Runtime,
        sync: Arc<RwLock<HashSet<Url>>>,
        nodes: HashSet<Url>,
        node_sync_interval: Duration,
        network_info: Arc<RwLock<NetworkInfo>>,
        mut kill: Receiver<()>,
    ) {
        let node_sync_interval = TokioDuration::from_nanos(
            node_sync_interval
                .as_nanos()
                .try_into()
                .expect("Node sync interval parsing failed."),
        );

        runtime.spawn(async move {
            loop {
                tokio::select! {
                    _ = async {
                            // delay first since the first `sync_nodes` call is made by the builder
                            // to ensure the node list is filled before the client is used
                            sleep(node_sync_interval).await;
                            Client::sync_nodes(&sync, &nodes, &network_info).await;
                    } => {}
                    _ = kill.recv() => {}
                }
            }
        });
    }

    pub(crate) async fn sync_nodes(
        sync: &Arc<RwLock<HashSet<Url>>>,
        nodes: &HashSet<Url>,
        network_info: &Arc<RwLock<NetworkInfo>>,
    ) {
        let mut synced_nodes = HashSet::new();
        let mut network_nodes: HashMap<String, Vec<(NodeInfo, Url)>> = HashMap::new();
        for node_url in nodes {
            // Put the healthy node url into the network_nodes
            if let Ok(info) = Client::get_node_info(&node_url.to_string()).await {
                if info.is_healthy {
                    match network_nodes.get_mut(&info.network_id) {
                        Some(network_id_entry) => {
                            network_id_entry.push((info, node_url.clone()));
                        }
                        None => match &network_info.read().await.network {
                            Some(id) => {
                                if info.network_id.contains(id) {
                                    network_nodes.insert(info.network_id.clone(), vec![(info, node_url.clone())]);
                                }
                            }
                            None => {
                                network_nodes.insert(info.network_id.clone(), vec![(info, node_url.clone())]);
                            }
                        },
                    }
                }
            }
        }
        // Get network_id with the most nodes
        let mut most_nodes = ("network_id", 0);
        for (network_id, node) in network_nodes.iter() {
            if node.len() > most_nodes.1 {
                most_nodes.0 = network_id;
                most_nodes.1 = node.len();
            }
        }
        if let Some(nodes) = network_nodes.get(most_nodes.0) {
            for (info, node_url) in nodes.iter() {
                let mut client_network_info = network_info.write().await;
                client_network_info.network_id = hash_network(&info.network_id).ok();
                client_network_info.min_pow_score = info.min_pow_score;
                client_network_info.bech32_hrp = info.bech32_hrp.clone();
                if !client_network_info.local_pow {
                    if info.features.contains(&"PoW".to_string()) {
                        synced_nodes.insert(node_url.clone());
                    }
                } else {
                    synced_nodes.insert(node_url.clone());
                }
            }
        }

        // Update the sync list
        *sync.write().await = synced_nodes;
    }

    /// Get a node candidate from the synced node pool.
    pub(crate) async fn get_node(&self) -> Result<Url> {
        let pool = self.sync.read().await;
        Ok(pool.iter().next().ok_or(Error::SyncedNodePoolEmpty)?.clone())
    }

    /// Gets the network id of the node we're connecting to.
    pub async fn get_network_id(&self) -> Result<u64> {
        let network_info = self.get_network_info().await?;
        network_info
            .network_id
            .ok_or(Error::MissingParameter("Missing network id."))
    }

    /// Gets the miner to use based on the PoW setting
    pub async fn get_pow_provider(&self) -> ClientMiner {
        ClientMinerBuilder::new()
            .with_local_pow(self.get_local_pow().await)
            .finish()
    }

    /// Gets the network related information such as network_id and min_pow_score
    /// and if it's the default one, sync it first.
    pub async fn get_network_info(&self) -> Result<NetworkInfo> {
        let not_synced = { self.network_info.read().await.network_id.is_none() };
        if not_synced {
            let info = self.get_info().await?;
            let network_id = hash_network(&info.network_id).ok();
            let mut client_network_info = self.network_info.write().await;
            client_network_info.network_id = network_id;
            client_network_info.min_pow_score = info.min_pow_score;
            client_network_info.bech32_hrp = info.bech32_hrp;
        }
        Ok(self.network_info.read().await.clone())
    }

    /// returns the bech32_hrp
    pub async fn get_bech32_hrp(&self) -> Result<String> {
        Ok(self.get_network_info().await?.bech32_hrp)
    }

    /// returns the min pow score
    pub async fn get_min_pow_score(&self) -> Result<f64> {
        Ok(self.get_network_info().await?.min_pow_score)
    }

    /// returns the tips interval
    pub async fn get_tips_interval(&self) -> u64 {
        self.network_info.read().await.tips_interval
    }

    /// returns the local pow
    pub async fn get_local_pow(&self) -> bool {
        self.network_info.read().await.local_pow
    }

    /// returns the unsynced nodes.
    pub async fn unsynced_nodes(&self) -> HashSet<&Url> {
        let synced = self.sync.read().await;
        self.nodes.iter().filter(|node| !synced.contains(node)).collect()
    }

    ///////////////////////////////////////////////////////////////////////
    // MQTT API
    //////////////////////////////////////////////////////////////////////

    /// Returns a handle to the MQTT topics manager.
    #[cfg(feature = "mqtt")]
    pub fn subscriber(&mut self) -> MqttManager<'_> {
        MqttManager::new(self)
    }

    /// Returns the mqtt event receiver.
    #[cfg(feature = "mqtt")]
    pub fn mqtt_event_receiver(&self) -> WatchReceiver<MqttEvent> {
        self.mqtt_event_channel.1.clone()
    }

    //////////////////////////////////////////////////////////////////////
    // Node API
    //////////////////////////////////////////////////////////////////////

    pub(crate) fn get_timeout(&self, api: Api) -> Duration {
        *self.api_timeout.get(&api).unwrap_or(&self.request_timeout)
    }

    /// GET /health endpoint
    pub async fn get_node_health(url: &str) -> Result<bool> {
        let mut url = Url::parse(url)?;
        url.set_path("health");
        let status = HttpClient::new().get(url.as_str(), GET_API_TIMEOUT).await?.status();
        match status {
            200 => Ok(true),
            _ => Ok(false),
        }
    }

    /// GET /health endpoint
    pub async fn get_health(&self) -> Result<bool> {
        let mut url = self.get_node().await?;
        url.set_path("health");
        let status = self.http_client.get(url.as_str(), GET_API_TIMEOUT).await?.status();
        match status {
            200 => Ok(true),
            _ => Ok(false),
        }
    }

    /// GET /api/v1/info endpoint
    pub async fn get_node_info(url: &str) -> Result<NodeInfo> {
        let mut url = Url::parse(url)?;
        let path = "api/v1/info";
        url.set_path(path);
        #[derive(Debug, Serialize, Deserialize)]
        struct ResponseWrapper {
            data: NodeInfo,
        }
        let resp: ResponseWrapper = HttpClient::new()
            .get(url.as_str(), GET_API_TIMEOUT)
            .await?
            .json()
            .await?;

        Ok(resp.data)
    }

    /// GET /api/v1/info endpoint
    pub async fn get_info(&self) -> Result<NodeInfo> {
        let mut url = self.get_node().await?;
        let path = "api/v1/info";
        url.set_path(path);
        #[derive(Debug, Serialize, Deserialize)]
        struct ResponseWrapper {
            data: NodeInfo,
        }

        let resp: ResponseWrapper = self
            .http_client
            .get(url.as_str(), self.get_timeout(Api::GetInfo))
            .await?
            .json()
            .await?;

        Ok(resp.data)
    }

    /// GET /api/v1/peers endpoint
    pub async fn get_peers(&self) -> Result<Vec<PeerDto>> {
        let mut url = self.get_node().await?;
        let path = "api/v1/peers";
        url.set_path(path);
        #[derive(Debug, Serialize, Deserialize)]
        struct ResponseWrapper {
            data: Vec<PeerDto>,
        }
        let resp: ResponseWrapper = self
            .http_client
            .get(url.as_str(), self.get_timeout(Api::GetPeers))
            .await?
            .json()
            .await?;

        Ok(resp.data)
    }

    /// GET /api/v1/tips endpoint
    pub async fn get_tips(&self) -> Result<Vec<MessageId>> {
        let mut url = self.get_node().await?;
        let path = "api/v1/tips";
        url.set_path(path);
        #[derive(Debug, Serialize, Deserialize)]
        struct ResponseWrapper {
            data: TipsResponse,
        }
        let resp: ResponseWrapper = self
            .http_client
            .get(url.as_str(), self.get_timeout(Api::GetTips))
            .await?
            .json()
            .await?;

        let mut tips = Vec::new();
        for tip in resp.data.tip_message_ids {
            let mut new_tip = [0u8; 32];
            hex::decode_to_slice(tip, &mut new_tip)?;
            tips.push(MessageId::from(new_tip));
        }
        Ok(tips)
    }

    /// POST /api/v1/messages endpoint
    pub async fn post_message(&self, message: &Message) -> Result<MessageId> {
        let mut url = self.get_node().await?;
        let path = "api/v1/messages";
        url.set_path(path);

        let timeout = if self.get_local_pow().await {
            self.get_timeout(Api::PostMessage)
        } else {
            self.get_timeout(Api::PostMessageWithRemotePow)
        };
        #[derive(Debug, Serialize, Deserialize)]
        struct ResponseWrapper {
            data: MessageIdWrapper,
        }
        #[derive(Debug, Serialize, Deserialize)]
        struct MessageIdWrapper {
            #[serde(rename = "messageId")]
            message_id: String,
        }
        let resp: ResponseWrapper = self
            .http_client
            .post_bytes(url.as_str(), timeout, &message.pack_new())
            .await?
            .json()
            .await?;

        let mut message_id_bytes = [0u8; 32];
        hex::decode_to_slice(resp.data.message_id, &mut message_id_bytes)?;
        Ok(MessageId::from(message_id_bytes))
    }

    /// POST JSON to /api/v1/messages endpoint
    pub async fn post_message_json(&self, message: &Message) -> Result<MessageId> {
        let mut url = self.get_node().await?;
        let path = "api/v1/messages";
        url.set_path(path);

        let timeout = if self.get_local_pow().await {
            self.get_timeout(Api::PostMessage)
        } else {
            self.get_timeout(Api::PostMessageWithRemotePow)
        };
        let message = MessageDto::try_from(message).map_err(crate::Error::DtoError)?;
        #[derive(Debug, Serialize, Deserialize)]
        struct ResponseWrapper {
            data: MessageIdWrapper,
        }
        #[derive(Debug, Serialize, Deserialize)]
        struct MessageIdWrapper {
            #[serde(rename = "messageId")]
            message_id: String,
        }
        let resp: ResponseWrapper = self
            .http_client
            .post_json(url.as_str(), timeout, serde_json::to_value(message)?)
            .await?
            .json()
            .await?;

        let mut message_id_bytes = [0u8; 32];
        hex::decode_to_slice(resp.data.message_id, &mut message_id_bytes)?;
        Ok(MessageId::from(message_id_bytes))
    }

    /// GET /api/v1/messages/{messageId} endpoint
    pub fn get_message(&self) -> GetMessageBuilder<'_> {
        GetMessageBuilder::new(self)
    }

    /// GET /api/v1/outputs/{outputId} endpoint
    /// Find an output by its transaction_id and corresponding output_index.
    pub async fn get_output(&self, output_id: &UTXOInput) -> Result<OutputResponse> {
        let mut url = self.get_node().await?;
        let path = &format!(
            "api/v1/outputs/{}{}",
            output_id.output_id().transaction_id().to_string(),
            hex::encode(output_id.output_id().index().to_le_bytes())
        );
        url.set_path(path);

        #[derive(Debug, Serialize, Deserialize)]
        struct ResponseWrapper {
            data: OutputResponse,
        }
        let resp: ResponseWrapper = self
            .http_client
            .get(url.as_str(), self.get_timeout(Api::GetOutput))
            .await?
            .json()
            .await?;

        Ok(resp.data)
    }

    /// Find all outputs based on the requests criteria. This method will try to query multiple nodes if
<<<<<<< HEAD
    /// the request amount exceed individual node limit.
    pub async fn find_outputs(&self, outputs: &[UTXOInput], addresses: &[Address]) -> Result<Vec<OutputResponse>> {
=======
    /// the request amount exceeds individual node limit.
    pub async fn find_outputs(
        &self,
        outputs: &[UTXOInput],
        addresses: &[Bech32Address],
    ) -> Result<Vec<OutputResponse>> {
>>>>>>> 6c1cd05b
        let mut output_metadata = Vec::<OutputResponse>::new();
        // Use a `HashSet` to prevent duplicate output.
        let mut output_to_query = HashSet::<UTXOInput>::new();

        // Collect the `UTXOInput` in the HashSet.
        for output in outputs {
            output_to_query.insert(output.to_owned());
        }

        // Use `get_address()` API to get the address outputs first,
        // then collect the `UTXOInput` in the HashSet.
        for address in addresses {
            let address_outputs = self.get_address().outputs(&address, Default::default()).await?;
            for output in address_outputs.iter() {
                output_to_query.insert(output.to_owned());
            }
        }

        // Use `get_output` API to get the `OutputMetadata`.
        for output in output_to_query {
            let meta_data = self.get_output(&output).await?;
            output_metadata.push(meta_data);
        }
        Ok(output_metadata)
    }

    /// GET /api/v1/addresses/{address} endpoint
    pub fn get_address(&self) -> GetAddressBuilder<'_> {
        GetAddressBuilder::new(self)
    }

    /// GET /api/v1/milestones/{index} endpoint
    /// Get the milestone by the given index.
    pub async fn get_milestone(&self, index: u32) -> Result<MilestoneResponse> {
        let mut url = self.get_node().await?;
        let path = &format!("api/v1/milestones/{}", index);
        url.set_path(path);

        #[derive(Debug, Serialize, Deserialize)]
        struct ResponseWrapper {
            data: MilestoneResponseDto,
        }

        let resp: ResponseWrapper = self
            .http_client
            .get(url.as_str(), self.get_timeout(Api::GetMilestone))
            .await?
            .json()
            .await?;

        let milestone = resp.data;
        let mut message_id = [0u8; 32];
        hex::decode_to_slice(milestone.message_id, &mut message_id)?;
        Ok(MilestoneResponse {
            index: milestone.milestone_index,
            message_id: MessageId::new(message_id),
            timestamp: milestone.timestamp,
        })
    }

    /// GET /api/v1/milestones/{index}/utxo-changes endpoint
    /// Get the milestone by the given index.
    pub async fn get_milestone_utxo_changes(&self, index: u32) -> Result<MilestoneUTXOChanges> {
        let mut url = self.get_node().await?;
        let path = &format!("api/v1/milestones/{}/utxo-changes", index);
        url.set_path(path);
        #[derive(Debug, Serialize, Deserialize)]
        struct ResponseWrapper {
            data: MilestoneUTXOChanges,
        }
        let resp: ResponseWrapper = self
            .http_client
            .get(url.as_str(), self.get_timeout(Api::GetMilestone))
            .await?
            .json()
            .await?;

        Ok(resp.data)
    }

    /// GET /api/v1/receipts endpoint
    /// Get all receipts.
    pub async fn get_receipts(&self) -> Result<Vec<ReceiptDto>> {
        let mut url = self.get_node().await?;
        let path = &"api/v1/receipts";
        url.set_path(path);
        #[derive(Debug, Serialize, Deserialize)]
        struct ResponseWrapper {
            data: ReceiptsResponseWrapper,
        }
        #[derive(Debug, Serialize, Deserialize)]
        struct ReceiptsResponseWrapper {
            receipts: ReceiptsResponse,
        }
        let resp: ResponseWrapper = self
            .http_client
            .get(url.as_str(), GET_API_TIMEOUT)
            .await?
            .json()
            .await?;

        Ok(resp.data.receipts.0)
    }

    /// GET /api/v1/receipts/{migratedAt} endpoint
    /// Get the receipts by the given milestone index.
    pub async fn get_receipts_migrated_at(&self, milestone_index: u32) -> Result<Vec<ReceiptDto>> {
        let mut url = self.get_node().await?;
        let path = &format!("api/v1/receipts/{}", milestone_index);
        url.set_path(path);
        #[derive(Debug, Serialize, Deserialize)]
        struct ResponseWrapper {
            data: ReceiptsResponseWrapper,
        }
        #[derive(Debug, Serialize, Deserialize)]
        struct ReceiptsResponseWrapper {
            receipts: ReceiptsResponse,
        }
        let resp: ResponseWrapper = self
            .http_client
            .get(url.as_str(), GET_API_TIMEOUT)
            .await?
            .json()
            .await?;

        Ok(resp.data.receipts.0)
    }

    /// GET /api/v1/treasury endpoint
    /// Get the treasury output.
    pub async fn get_treasury(&self) -> Result<TreasuryResponse> {
        let mut url = self.get_node().await?;
        let path = "api/v1/treasury";
        url.set_path(path);
        #[derive(Debug, Serialize, Deserialize)]
        struct ResponseWrapper {
            data: TreasuryResponse,
        }
        let resp: ResponseWrapper = self
            .http_client
            .get(url.as_str(), GET_API_TIMEOUT)
            .await?
            .json()
            .await?;

        Ok(resp.data)
    }

    /// GET /api/v1/transactions/{transactionId}/included-message
    /// Returns the included message of the transaction.
    pub async fn get_included_message(&self, transaction_id: &TransactionId) -> Result<Message> {
        let mut url = self.get_node().await?;
        let path = &format!("api/v1/transactions/{}/included-message", transaction_id);
        url.set_path(path);
        #[derive(Debug, Serialize, Deserialize)]
        struct ResponseWrapper {
            data: Message,
        }
        let resp: ResponseWrapper = self
            .http_client
            .get(url.as_str(), GET_API_TIMEOUT)
            .await?
            .json()
            .await?;

        Ok(resp.data)
    }
    /// Reattaches messages for provided message id. Messages can be reattached only if they are valid and haven't been
    /// confirmed for a while.
    pub async fn reattach(&self, message_id: &MessageId) -> Result<(MessageId, Message)> {
        let metadata = self.get_message().metadata(message_id).await?;
        if metadata.should_reattach.unwrap_or(false) {
            self.reattach_unchecked(message_id).await
        } else {
            Err(Error::NoNeedPromoteOrReattach(message_id.to_string()))
        }
    }

    /// Reattach a message without checking if it should be reattached
    pub async fn reattach_unchecked(&self, message_id: &MessageId) -> Result<(MessageId, Message)> {
        // Get the Message object by the MessageID.
        let message = self.get_message().data(message_id).await?;

        let reattach_message = finish_pow(self, message.payload().to_owned()).await?;

        // Post the modified
        let message_id = self.post_message(&reattach_message).await?;
        // Get message if we use remote PoW, because the node will change parents and nonce
        let msg = match self.get_local_pow().await {
            true => reattach_message,
            false => self.get_message().data(&message_id).await?,
        };
        Ok((message_id, msg))
    }

    /// Promotes a message. The method should validate if a promotion is necessary through get_message. If not, the
    /// method should error out and should not allow unnecessary promotions.
    pub async fn promote(&self, message_id: &MessageId) -> Result<(MessageId, Message)> {
        let metadata = self.get_message().metadata(message_id).await?;
        if metadata.should_promote.unwrap_or(false) {
            self.promote_unchecked(message_id).await
        } else {
            Err(Error::NoNeedPromoteOrReattach(message_id.to_string()))
        }
    }

    /// Promote a message without checking if it should be promoted
    pub async fn promote_unchecked(&self, message_id: &MessageId) -> Result<(MessageId, Message)> {
        // Create a new message (zero value message) for which one tip would be the actual message
        let mut tips = self.get_tips().await?;
        let min_pow_score = self.get_min_pow_score().await?;
        let network_id = self.get_network_id().await?;
        let nonce_provider = self.get_pow_provider().await;
        tips.push(*message_id);
        // Sort tips/parents
        tips.dedup();
        tips.sort_unstable_by_key(|a| a.pack_new());
        let promote_message = MessageBuilder::<ClientMiner>::new()
            .with_network_id(network_id)
            .with_parents(Parents::new(tips)?)
            .with_nonce_provider(nonce_provider, min_pow_score, None)
            .finish()
            .map_err(|_| Error::TransactionError)?;

        let message_id = self.post_message(&promote_message).await?;
        // Get message if we use remote PoW, because the node will change parents and nonce
        let msg = match self.get_local_pow().await {
            true => promote_message,
            false => self.get_message().data(&message_id).await?,
        };
        Ok((message_id, msg))
    }

    //////////////////////////////////////////////////////////////////////
    // High level API
    //////////////////////////////////////////////////////////////////////

    /// A generic send function for easily sending transaction or indexation messages.
    pub fn message(&self) -> ClientMessageBuilder<'_> {
        ClientMessageBuilder::new(self)
    }

    /// Return a valid unspent address.
    pub fn get_unspent_address<'a>(&'a self, seed: &'a Seed) -> GetUnspentAddressBuilder<'a> {
        GetUnspentAddressBuilder::new(self, seed)
    }

    /// Return a list of addresses from the seed regardless of their validity.
    pub fn get_addresses<'a>(&'a self, seed: &'a Seed) -> GetAddressesBuilder<'a> {
        GetAddressesBuilder::new(seed).with_client(&self)
    }

    /// Find all messages by provided message IDs and/or indexation_keys.
    pub async fn find_messages<I: AsRef<[u8]>>(
        &self,
        indexation_keys: &[I],
        message_ids: &[MessageId],
    ) -> Result<Vec<Message>> {
        let mut messages = Vec::new();

        // Use a `HashSet` to prevent duplicate message_ids.
        let mut message_ids_to_query = HashSet::<MessageId>::new();

        // Collect the `MessageId` in the HashSet.
        for message_id in message_ids {
            message_ids_to_query.insert(message_id.to_owned());
        }

        // Use `get_message().index()` API to get the message ID first,
        // then collect the `MessageId` in the HashSet.
        for index in indexation_keys {
            let message_ids = self.get_message().index(index).await?;
            for message_id in message_ids.iter() {
                message_ids_to_query.insert(message_id.to_owned());
            }
        }

        // Use `get_message().data()` API to get the `Message`.
        for message_id in message_ids_to_query {
            let message = self.get_message().data(&message_id).await?;
            messages.push(message);
        }
        Ok(messages)
    }

    /// Return the balance for a provided seed and its wallet chain account index.
    /// Addresses with balance must be consecutive, so this method will return once it encounters a zero
    /// balance address.
    pub fn get_balance<'a>(&'a self, seed: &'a Seed) -> GetBalanceBuilder<'a> {
        GetBalanceBuilder::new(self, seed)
    }

    /// Return the balance in iota for the given addresses; No seed or security level needed to do this
    /// since we are only checking and already know the addresses.
    pub async fn get_address_balances(&self, addresses: &[Address]) -> Result<Vec<BalanceForAddressResponse>> {
        let mut address_balance_pairs = Vec::new();
        for address in addresses {
            let balance_response = self.get_address().balance(&address).await?;
            address_balance_pairs.push(balance_response);
        }
        Ok(address_balance_pairs)
    }

    /// Returns a valid Address parsed from a String.
    pub fn parse_bech32_address(address: &str) -> crate::Result<Address> {
        Ok(Address::try_from_bech32(address)?)
    }

    /// Checks if a String address is valid.
    pub fn is_address_valid(address: &str) -> bool {
        Address::try_from_bech32(address).is_ok()
    }

    /// Retries (promotes or reattaches) a message for provided message id. Message should only be
    /// retried only if they are valid and haven't been confirmed for a while.
    pub async fn retry(&self, message_id: &MessageId) -> Result<(MessageId, Message)> {
        // Get the metadata to check if it needs to promote or reattach
        let message_metadata = self.get_message().metadata(message_id).await?;
        if message_metadata.should_promote.unwrap_or(false) {
            self.promote_unchecked(message_id).await
        } else if message_metadata.should_reattach.unwrap_or(false) {
            self.reattach_unchecked(message_id).await
        } else {
            Err(Error::NoNeedPromoteOrReattach(message_id.to_string()))
        }
    }

    /// Retries (promotes or reattaches) a message for provided message id until it's included (referenced by a
    /// milestone). Default interval is 5 seconds and max attempts is 10. Returns reattached messages
    pub async fn retry_until_included(
        &self,
        message_id: &MessageId,
        interval: Option<u64>,
        max_attempts: Option<u64>,
    ) -> Result<Vec<(MessageId, Message)>> {
        // Attachments of the Message to check inclusion state
        let mut message_ids = vec![*message_id];
        // Reattached Messages that get returned
        let mut messages_with_id = Vec::new();
        for _ in 0..max_attempts.unwrap_or(10) {
            sleep(Duration::from_secs(interval.unwrap_or(5))).await;
            // Check inclusion state for each attachment
            let message_ids_len = message_ids.len();
            for (index, msg_id) in message_ids.clone().iter().enumerate() {
                let message_metadata = self.get_message().metadata(&msg_id).await?;
                if message_metadata.ledger_inclusion_state.is_some() {
                    return Ok(messages_with_id);
                }
                // Only reattach or promote latest attachment of the message
                if index == message_ids_len {
                    if message_metadata.should_promote.unwrap_or(false) {
                        // Safe to unwrap since we iterate over it
                        self.promote_unchecked(&message_ids.last().unwrap()).await?;
                    } else if message_metadata.should_reattach.unwrap_or(false) {
                        // Safe to unwrap since we iterate over it
                        let reattached = self.reattach_unchecked(&message_ids.last().unwrap()).await?;
                        message_ids.push(reattached.0);
                        messages_with_id.push(reattached);
                    }
                }
            }
        }
        Err(Error::TangleInclusionError(message_id.to_string()))
    }
}

/// Hash the network id str from the nodeinfo to an u64 for the messageBuilder
pub fn hash_network(network_id_string: &str) -> Result<u64> {
    let bytes = Blake2b256::digest(network_id_string.as_bytes())[0..8]
        .try_into()
        .map_err(|_e| Error::Blake2b256Error("Hashing the network id failed."))?;

    Ok(u64::from_le_bytes(bytes))
}<|MERGE_RESOLUTION|>--- conflicted
+++ resolved
@@ -8,15 +8,8 @@
     error::*,
     node::*,
 };
-<<<<<<< HEAD
-
-use bee_message::prelude::{Address, Message, MessageBuilder, MessageId, UTXOInput};
-=======
 use bee_common::packable::Packable;
-use bee_message::prelude::{
-    Address, Bech32Address, Message, MessageBuilder, MessageId, Parents, TransactionId, UTXOInput,
-};
->>>>>>> 6c1cd05b
+use bee_message::prelude::{Address, Message, MessageBuilder, MessageId, Parents, TransactionId, UTXOInput};
 use bee_pow::providers::{MinerBuilder, Provider as PowProvider, ProviderBuilder as PowProviderBuilder};
 use bee_rest_api::types::{
     dtos::{MessageDto, PeerDto, ReceiptDto},
@@ -812,17 +805,8 @@
     }
 
     /// Find all outputs based on the requests criteria. This method will try to query multiple nodes if
-<<<<<<< HEAD
-    /// the request amount exceed individual node limit.
-    pub async fn find_outputs(&self, outputs: &[UTXOInput], addresses: &[Address]) -> Result<Vec<OutputResponse>> {
-=======
     /// the request amount exceeds individual node limit.
-    pub async fn find_outputs(
-        &self,
-        outputs: &[UTXOInput],
-        addresses: &[Bech32Address],
-    ) -> Result<Vec<OutputResponse>> {
->>>>>>> 6c1cd05b
+    pub async fn find_outputs(&self, outputs: &[UTXOInput], addresses: &[String]) -> Result<Vec<OutputResponse>> {
         let mut output_metadata = Vec::<OutputResponse>::new();
         // Use a `HashSet` to prevent duplicate output.
         let mut output_to_query = HashSet::<UTXOInput>::new();
@@ -1117,7 +1101,7 @@
 
     /// Return the balance in iota for the given addresses; No seed or security level needed to do this
     /// since we are only checking and already know the addresses.
-    pub async fn get_address_balances(&self, addresses: &[Address]) -> Result<Vec<BalanceForAddressResponse>> {
+    pub async fn get_address_balances(&self, addresses: &[String]) -> Result<Vec<BalanceForAddressResponse>> {
         let mut address_balance_pairs = Vec::new();
         for address in addresses {
             let balance_response = self.get_address().balance(&address).await?;
