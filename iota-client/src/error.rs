// Copyright 2020 IOTA Stiftung
// SPDX-License-Identifier: Apache-2.0

//! Error handling in iota-client crate.

/// Type alias of `Result` in iota-client
pub type Result<T> = std::result::Result<T, Error>;

#[derive(Debug, thiserror::Error)]
/// Error type of the iota client crate.
pub enum Error {
    /// Error when building transaction messages
    #[error("Error when building transaction message")]
    TransactionError,
    /// The wallet account doesn't have enough balance
    #[error("The wallet account doesn't have enough balance. It only has {0}")]
    NotEnoughBalance(u64),
    /// Missing required parameters
    #[error("Must provide required parameter: {0}")]
    MissingParameter(String),
    /// Invalid parameters
    #[error("Parameter is invalid:{0}")]
    InvalidParameter(String),
    /// Found Spent Address that still has balance
    #[error("Found Spent Address that still has balance.")]
    SpentAddress,
    /// Error from RestAPI calls with unexpected status code response
    #[error("Response error with status code {0}: {1}")]
    ResponseError(u16, String),
    /// No node available in the synced node pool
    #[error("No node available")]
    SyncedNodePoolEmpty,
    /// Error on Url type conversion
    #[error("Failed to parse url")]
    UrlError,
    /// Errors from reqwest api call
    #[error("{0}")]
    ReqwestError(#[from] reqwest::Error),
    /// Hex string convert error
    #[error("{0}")]
    FromHexError(#[from] hex::FromHexError),
    /// Message types error
    #[error("{0}")]
    MessageError(bee_message::Error),
    /// The message cannot be promoted or reattached
    #[error("Message ID `{0}` doesn't need to be promoted or reattached")]
    NoNeedPromoteOrReattach(String),
    /// Mqtt client error
    #[error("{0}")]
    MqttClientError(#[from] paho_mqtt::errors::Error),
    /// Invalid MQTT topic.
    #[error("The MQTT topic {0} is invalid")]
    InvalidMqttTopic(String),
    /// MQTT connection not found (all nodes MQTT's are disabled)
    #[error("MQTT connection not found (all nodes have the MQTT plugin disabled)")]
    MqttConnectionNotFound,
    /// IO error
<<<<<<< HEAD
    IoError(std::io::Error),
    /// JSON error
    Json(serde_json::Error),
}

impl fmt::Display for Error {
    fn fmt(&self, f: &mut fmt::Formatter<'_>) -> fmt::Result {
        match self {
            Error::TransactionError => write!(f, "Error when building transaction message"),
            Error::MissingParameter(s) => write!(f, "Must provide required parameter:{}", s),
            Error::InvalidParameter(s) => write!(f, "Parameter is invalid:{}", s),
            Error::SpentAddress => "Found Spent Address that still has balance.".fmt(f),
            Error::SyncedNodePoolEmpty => "No node available".fmt(f),
            Error::ReqwestError(e) => e.fmt(f),
            Error::UrlError => "Fail to parse url".fmt(f),
            Error::NotEnoughBalance(v) => {
                write!(f, "The wallet account doesn't have enough balance. It only has {:?}", v)
            }
            Error::FromHexError(e) => e.fmt(f),
            Error::ResponseError(s) => write!(f, "Response error with status code {}", s),
            Error::MessageError(e) => e.fmt(f),
            Error::NoNeedPromoteOrReattach(s) => {
                write!(f, "Message ID {} cannot be promoted or reattached", s)
            }
            Error::MqttClientError(e) => e.fmt(f),
            Error::InvalidMqttTopic(topic) => write!(f, "The topic {} is invalid", topic),
            Error::MqttConnectionNotFound => {
                write!(f, "MQTT connection not found (all nodes have the MQTT plugin disabled)")
            }
            Error::IoError(e) => e.fmt(f),
            Error::Json(e) => e.fmt(f),
        }
    }
}

impl std::error::Error for Error {}

impl From<reqwest::Error> for Error {
    fn from(error: reqwest::Error) -> Self {
        Error::ReqwestError(error)
    }
}

impl From<hex::FromHexError> for Error {
    fn from(error: hex::FromHexError) -> Self {
        Error::FromHexError(error)
    }
=======
    #[error("{0}")]
    IoError(#[from] std::io::Error),
>>>>>>> 07a0b963
}

// can't use #[from] on bee_message::Error so manually converting it
impl From<bee_message::Error> for Error {
    fn from(error: bee_message::Error) -> Self {
        Error::MessageError(error)
    }
<<<<<<< HEAD
}

impl From<paho_mqtt::errors::Error> for Error {
    fn from(error: paho_mqtt::errors::Error) -> Self {
        Error::MqttClientError(error)
    }
}

impl From<std::io::Error> for Error {
    fn from(error: std::io::Error) -> Self {
        Error::IoError(error)
    }
}

impl From<serde_json::Error> for Error {
    fn from(error: serde_json::Error) -> Self {
        Error::Json(error)
    }
=======
>>>>>>> 07a0b963
}<|MERGE_RESOLUTION|>--- conflicted
+++ resolved
@@ -55,58 +55,11 @@
     #[error("MQTT connection not found (all nodes have the MQTT plugin disabled)")]
     MqttConnectionNotFound,
     /// IO error
-<<<<<<< HEAD
-    IoError(std::io::Error),
-    /// JSON error
-    Json(serde_json::Error),
-}
-
-impl fmt::Display for Error {
-    fn fmt(&self, f: &mut fmt::Formatter<'_>) -> fmt::Result {
-        match self {
-            Error::TransactionError => write!(f, "Error when building transaction message"),
-            Error::MissingParameter(s) => write!(f, "Must provide required parameter:{}", s),
-            Error::InvalidParameter(s) => write!(f, "Parameter is invalid:{}", s),
-            Error::SpentAddress => "Found Spent Address that still has balance.".fmt(f),
-            Error::SyncedNodePoolEmpty => "No node available".fmt(f),
-            Error::ReqwestError(e) => e.fmt(f),
-            Error::UrlError => "Fail to parse url".fmt(f),
-            Error::NotEnoughBalance(v) => {
-                write!(f, "The wallet account doesn't have enough balance. It only has {:?}", v)
-            }
-            Error::FromHexError(e) => e.fmt(f),
-            Error::ResponseError(s) => write!(f, "Response error with status code {}", s),
-            Error::MessageError(e) => e.fmt(f),
-            Error::NoNeedPromoteOrReattach(s) => {
-                write!(f, "Message ID {} cannot be promoted or reattached", s)
-            }
-            Error::MqttClientError(e) => e.fmt(f),
-            Error::InvalidMqttTopic(topic) => write!(f, "The topic {} is invalid", topic),
-            Error::MqttConnectionNotFound => {
-                write!(f, "MQTT connection not found (all nodes have the MQTT plugin disabled)")
-            }
-            Error::IoError(e) => e.fmt(f),
-            Error::Json(e) => e.fmt(f),
-        }
-    }
-}
-
-impl std::error::Error for Error {}
-
-impl From<reqwest::Error> for Error {
-    fn from(error: reqwest::Error) -> Self {
-        Error::ReqwestError(error)
-    }
-}
-
-impl From<hex::FromHexError> for Error {
-    fn from(error: hex::FromHexError) -> Self {
-        Error::FromHexError(error)
-    }
-=======
     #[error("{0}")]
     IoError(#[from] std::io::Error),
->>>>>>> 07a0b963
+    /// JSON error
+    #[error("{0}")]
+    Json(#[from] serde_json::Error),
 }
 
 // can't use #[from] on bee_message::Error so manually converting it
@@ -114,25 +67,4 @@
     fn from(error: bee_message::Error) -> Self {
         Error::MessageError(error)
     }
-<<<<<<< HEAD
-}
-
-impl From<paho_mqtt::errors::Error> for Error {
-    fn from(error: paho_mqtt::errors::Error) -> Self {
-        Error::MqttClientError(error)
-    }
-}
-
-impl From<std::io::Error> for Error {
-    fn from(error: std::io::Error) -> Self {
-        Error::IoError(error)
-    }
-}
-
-impl From<serde_json::Error> for Error {
-    fn from(error: serde_json::Error) -> Self {
-        Error::Json(error)
-    }
-=======
->>>>>>> 07a0b963
 }