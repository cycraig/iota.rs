--- conflicted
+++ resolved
@@ -31,15 +31,13 @@
 thiserror = "1.0"
 num_cpus = "1.13"
 
-<<<<<<< HEAD
+[features]
+default = ["mqtt"]
+mqtt = ["paho-mqtt"]
+
 [dev-dependencies]
 tokio = { version = "0.2.22", features = ["macros"] }
 
 [dependencies.pyo3]
 version = "0.12.3"
-features = ["extension-module"]
-=======
-[features]
-default = ["mqtt"]
-mqtt = ["paho-mqtt"]
->>>>>>> 58d541c9
+features = ["extension-module"]